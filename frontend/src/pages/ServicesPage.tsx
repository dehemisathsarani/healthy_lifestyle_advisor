--- conflicted
+++ resolved
@@ -68,11 +68,7 @@
       title: 'Mental Health Assistant', 
       desc: 'Comprehensive mood tracking, meditation guidance, and mental wellness activities for a balanced lifestyle.',
       action: () => setActiveAgent('mental'),
-<<<<<<< HEAD
       buttonText: 'Launch Wellness Hub',
-=======
-      buttonText: 'Sign In & Launch Mental Health',
->>>>>>> 7e787a62
       available: true,
       category: 'mental',
       requiresAuth: false,
