{
  "name": "frontend",
  "private": true,
  "version": "0.0.0",
  "type": "module",
  "scripts": {
    "dev": "vite",
    "build": "tsc -b && vite build",
    "lint": "eslint .",
    "preview": "vite preview"
  },
  "dependencies": {
    "@tailwindcss/vite": "^4.1.12",
<<<<<<< HEAD
    "jwt-decode": "^3.1.2",
=======
    "clsx": "^2.1.1",
    "framer-motion": "^12.23.12",
    "jwt-decode": "^4.0.0",
    "lucide-react": "^0.541.0",
>>>>>>> 486a0665
    "react": "^19.1.1",
    "react-day-picker": "^9.9.0",
    "react-dom": "^19.1.1",
    "react-icons": "^5.5.0",
    "react-router-dom": "^7.8.1",
    "tailwind-merge": "^3.3.1"
  },
  "devDependencies": {
    "@eslint/js": "^9.33.0",
    "@tailwindcss/typography": "^0.5.16",
    "@types/react": "^19.1.10",
    "@types/react-dom": "^19.1.7",
    "@vitejs/plugin-react": "^5.0.0",
    "autoprefixer": "^10.4.21",
    "eslint": "^9.33.0",
    "eslint-plugin-react-hooks": "^5.2.0",
    "eslint-plugin-react-refresh": "^0.4.20",
    "globals": "^16.3.0",
    "postcss": "^8.5.6",
    "tailwindcss": "^3.4.17",
    "tailwindcss-animate": "^1.0.7",
    "typescript": "~5.8.3",
    "typescript-eslint": "^8.39.1",
    "vite": "^7.1.2"
  }
}<|MERGE_RESOLUTION|>--- conflicted
+++ resolved
@@ -11,14 +11,13 @@
   },
   "dependencies": {
     "@tailwindcss/vite": "^4.1.12",
-<<<<<<< HEAD
+
     "jwt-decode": "^3.1.2",
-=======
     "clsx": "^2.1.1",
     "framer-motion": "^12.23.12",
     "jwt-decode": "^4.0.0",
     "lucide-react": "^0.541.0",
->>>>>>> 486a0665
+
     "react": "^19.1.1",
     "react-day-picker": "^9.9.0",
     "react-dom": "^19.1.1",
