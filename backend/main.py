--- conflicted
+++ resolved
@@ -11,13 +11,12 @@
     get_db_health, 
     verify_database,
     get_database
-)
-<<<<<<< HEAD
+
 from app.auth.router import router as auth_router
 from app.auth.users import setup_user_collection
-=======
+
 from app.routes.simple_diet_routes import router as diet_router
->>>>>>> 359e2ea6
+
 
 # Create FastAPI application with detailed configuration
 app = FastAPI(
@@ -45,13 +44,13 @@
     expose_headers=["*"]
 )
 
-<<<<<<< HEAD
+
 # Include routers
 app.include_router(auth_router)
-=======
+
 # Include Diet Agent routes
 app.include_router(diet_router)
->>>>>>> 359e2ea6
+
 
 # Global application state
 app_state = {
