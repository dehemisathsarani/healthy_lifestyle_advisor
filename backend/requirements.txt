--- conflicted
+++ resolved
@@ -19,10 +19,10 @@
 python-jose==3.3.0
 email-validator==2.1.0
 
-<<<<<<< HEAD
+
 # Security and Encryption
 cryptography==41.0.7
-=======
+
 # Azure Storage and EFS
 azure-storage-blob==12.19.0
 azure-storage-file-share==12.14.1
@@ -36,7 +36,7 @@
 # Image Processing (for Food Vision integration)
 Pillow==10.1.0
 opencv-python==4.8.1.78
->>>>>>> 6218f975
+
 
 # For future AI integration
 # langchain==0.0.350
