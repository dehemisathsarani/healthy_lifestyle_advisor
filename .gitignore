<<<<<<< HEAD
# Global ignores
# ===============

# Environment variables
.env
=======
# Byte-compiled / optimized / DLL files
__pycache__/
*.py[cod]
*$py.class

# C extensions
*.so

# Distribution / packaging
.Python
build/
develop-eggs/
dist/
downloads/
eggs/
.eggs/
lib/
lib64/
parts/
sdist/
var/
wheels/
pip-wheel-metadata/
share/python-wheels/
*.egg-info/
.installed.cfg
*.egg
MANIFEST

# PyInstaller
#  Usually these files are written by a python script from a template
#  before PyInstaller builds the exe, so as to inject date/other infos into it.
*.manifest
*.spec

# Installer logs
pip-log.txt
pip-delete-this-directory.txt

# Unit test / coverage reports
htmlcov/
.tox/
.nox/
.coverage
.coverage.*
.cache
nosetests.xml
coverage.xml
*.cover
*.py,cover
.hypothesis/
.pytest_cache/

# Translations
*.mo
*.pot

# Django stuff:
*.log
local_settings.py
db.sqlite3
db.sqlite3-journal

# Flask stuff:
instance/
.webassets-cache

# Scrapy stuff:
.scrapy

# Sphinx documentation
docs/_build/

# PyBuilder
target/

# Jupyter Notebook
.ipynb_checkpoints

# IPython
profile_default/
ipython_config.py

# pyenv
.python-version

# pipenv
#   According to pypa/pipenv#598, it is recommended to include Pipfile.lock in version control.
#   However, in case of collaboration, if having platform-specific dependencies or dependencies
#   having no cross-platform support, pipenv may install dependencies that don't work, or not
#   install all needed dependencies.
#Pipfile.lock

# PEP 582; used by e.g. github.com/David-OConnor/pyflow
__pypackages__/

# Celery stuff
celerybeat-schedule
celerybeat.pid

# SageMath parsed files
*.sage.py

# Environments
.env
.venv
env/
venv/
ENV/
env.bak/
venv.bak/

# Spyder project settings
.spyderproject
.spyproject

# Rope project settings
.ropeproject

# mkdocs documentation
/site

# mypy
.mypy_cache/
.dmypy.json
dmypy.json

# Pyre type checker
.pyre/

# Node.js dependencies
node_modules/
npm-debug.log*
yarn-debug.log*
yarn-error.log*
lerna-debug.log*

# Runtime data
pids
*.pid
*.seed
*.pid.lock

# Coverage directory used by tools like istanbul
coverage/
*.lcov

# nyc test coverage
.nyc_output

# Grunt intermediate storage (https://gruntjs.com/creating-plugins#storing-task-files)
.grunt

# Bower dependency directory (https://bower.io/)
bower_components

# node-waf configuration
.lock-wscript

# Compiled binary addons (https://nodejs.org/api/addons.html)
build/Release

# Dependency directories
jspm_packages/

# TypeScript v1 declaration files
typings/

# TypeScript cache
*.tsbuildinfo

# Optional npm cache directory
.npm

# Optional eslint cache
.eslintcache

# Microbundle cache
.rpt2_cache/
.rts2_cache_cjs/
.rts2_cache_es/
.rts2_cache_umd/

# Optional REPL history
.node_repl_history

# Output of 'npm pack'
*.tgz

# Yarn Integrity file
.yarn-integrity

# dotenv environment variables file
>>>>>>> 359e2ea6
.env.local
.env.development.local
.env.test.local
.env.production.local
<<<<<<< HEAD
.env.production

# IDE and editor files
.vscode/
.idea/
*.swp
*.swo
*~
.vs/
*.sublime-*

# OS generated files
=======

# parcel-bundler cache (https://parceljs.org/)
.cache
.parcel-cache

# Next.js build output
.next
out

# Nuxt.js build / generate output
.nuxt
dist

# Gatsby files
.cache/
# Comment in the public line in if your project uses Gatsby and not Next.js
# https://nextjs.org/blog/next-9-1#public-directory-support
# public

# vuepress build output
.vuepress/dist

# Serverless directories
.serverless/

# FuseBox cache
.fusebox/

# DynamoDB Local files
.dynamodb/

# TernJS port file
.tern-port

# Stores VSCode versions used for testing VSCode extensions
.vscode-test

# yarn v2
.yarn/cache
.yarn/unplugged
.yarn/build-state.yml
.yarn/install-state.gz
.pnp.*

# macOS
>>>>>>> 359e2ea6
.DS_Store
.DS_Store?
._*
.Spotlight-V100
.Trashes
ehthumbs.db
Thumbs.db
<<<<<<< HEAD
desktop.ini

# Logs and debugging
logs/
*.log
npm-debug.log*
yarn-debug.log*
yarn-error.log*
lerna-debug.log*
.pnpm-debug.log*
=======

# IDE files
.vscode/
.idea/
*.swp
*.swo
*~

# Project specific
logs/
*.log
ai_service.log
backend_service.log

# Docker
.dockerignore
>>>>>>> 359e2ea6

# Temporary files
*.tmp
*.temp
<<<<<<< HEAD
tmp/
temp/

# Frontend ignores
# ===============

# Dependencies
node_modules/
jspm_packages/
.pnp/
.pnp.js
web_modules/

# Package locks (as requested)
package-lock.json
yarn.lock
pnpm-lock.yaml

# Build outputs
dist/
build/
out/
.out/
public/dist/
.next/
.nuxt/
.vuepress/dist/
.serverless/
.fusebox/
.dynamodb/
.cache/
.parcel-cache/
.output/
.astro/
storybook-static/

# Coverage and tests
coverage/
.nyc_output/
.jest/
.cypress/
cypress/videos/
cypress/screenshots/

# Misc frontend
.eslintcache
.stylelintcache
.yarn/
.yalc/
yalc.lock
.turbo/
.vercel
.netlify

# Backend ignores
# ===============

# Python
__pycache__/
*.py[cod]
*$py.class
*.so
.Python
env/
venv/
ENV/
build/
develop-eggs/
dist/
downloads/
eggs/
.eggs/
lib64/
parts/
sdist/
var/
wheels/
*.egg-info/
.installed.cfg
*.egg
.pytest_cache/
.coverage
htmlcov/
.tox/
.nox/

# Database
=======

# Local configuration
config.local.js
config.local.json

# Build artifacts
build/
dist/

# Database files
>>>>>>> 359e2ea6
*.db
*.sqlite
*.sqlite3

<<<<<<< HEAD
# Certificates and security
*.pem
*.key
*.cert
*.crt
=======
# API keys and credentials (keep examples)
google-credentials.json
!google-credentials.example.json

# Test files that should not be committed
frontend/test_api.js
frontend/src/pages/SimpleHomePage.tsx

# Legacy Python cache
.pycache
>>>>>>> 359e2ea6
<|MERGE_RESOLUTION|>--- conflicted
+++ resolved
@@ -1,10 +1,9 @@
-<<<<<<< HEAD
+
 # Global ignores
-# ===============
 
 # Environment variables
 .env
-=======
+
 # Byte-compiled / optimized / DLL files
 __pycache__/
 *.py[cod]
@@ -198,12 +197,12 @@
 .yarn-integrity
 
 # dotenv environment variables file
->>>>>>> 359e2ea6
+
 .env.local
 .env.development.local
 .env.test.local
 .env.production.local
-<<<<<<< HEAD
+
 .env.production
 
 # IDE and editor files
@@ -216,7 +215,7 @@
 *.sublime-*
 
 # OS generated files
-=======
+
 
 # parcel-bundler cache (https://parceljs.org/)
 .cache
@@ -262,7 +261,7 @@
 .pnp.*
 
 # macOS
->>>>>>> 359e2ea6
+
 .DS_Store
 .DS_Store?
 ._*
@@ -270,7 +269,7 @@
 .Trashes
 ehthumbs.db
 Thumbs.db
-<<<<<<< HEAD
+
 desktop.ini
 
 # Logs and debugging
@@ -281,7 +280,7 @@
 yarn-error.log*
 lerna-debug.log*
 .pnpm-debug.log*
-=======
+
 
 # IDE files
 .vscode/
@@ -298,12 +297,12 @@
 
 # Docker
 .dockerignore
->>>>>>> 359e2ea6
+
 
 # Temporary files
 *.tmp
 *.temp
-<<<<<<< HEAD
+
 tmp/
 temp/
 
@@ -340,7 +339,7 @@
 .astro/
 storybook-static/
 
-# Coverage and tests
+
 coverage/
 .nyc_output/
 .jest/
@@ -358,10 +357,10 @@
 .vercel
 .netlify
 
-# Backend ignores
-# ===============
-
-# Python
+
+
+
+
 __pycache__/
 *.py[cod]
 *$py.class
@@ -391,7 +390,7 @@
 .nox/
 
 # Database
-=======
+
 
 # Local configuration
 config.local.js
@@ -401,19 +400,19 @@
 build/
 dist/
 
-# Database files
->>>>>>> 359e2ea6
+
+
 *.db
 *.sqlite
 *.sqlite3
 
-<<<<<<< HEAD
+
 # Certificates and security
 *.pem
 *.key
 *.cert
 *.crt
-=======
+
 # API keys and credentials (keep examples)
 google-credentials.json
 !google-credentials.example.json
@@ -424,4 +423,4 @@
 
 # Legacy Python cache
 .pycache
->>>>>>> 359e2ea6
+
