<<<<<<< HEAD
# Config your username and email before commit
go to the repository folder and enter below commands

git config user.name "username"

git config user.email "example@email.com"

git config --global user.name "username"

git config --global user.email "example@email.com"

# After clone the repository, Install dependencies by running:
npm install

# Run the app using
npm run dev


# Healthy Lifestyle Advisor 🥗🏋️🧠
=======
# 🧑‍⚕️ Healthy Lifestyle Advisor (Agentic AI Project)
>>>>>>> 8c1d98cf

This project is a **multi-agent AI-based health advisor** that integrates **Diet, Fitness, Mental Health, and Security agents** into one ecosystem.  
It combines **biometric tracking, food analysis, fitness progress monitoring, and mental wellness support** into a secure system, powered by **LangChain, LangGraph, RabbitMQ, FastAPI, React, and MongoDB**.  

The main idea:  
👉 **your body + mind → one advisor → personalized insights + motivation → secure data storage**

---

## 🚀 Why This Project?

Most people use **separate apps** to track their meals, workouts, and moods.  
But health is **holistic** — diet, exercise, and mental state are deeply connected.  

- Eat too much 🍔 → affects your fitness 🏋️ and mood 🧘.  
- Skip workouts 💤 → changes calorie balance and motivation.  
- Stress levels 😫 → influence eating habits and sleep.  

So why keep these in silos?  
This project solves that by creating **a single ecosystem of agents** that talk to each other.  

💡 Instead of “apps for tasks”, this is an **advisor for life balance**.

---

## 🧩 Agent Responsibilities

- **🥗 Diet Agent (Nutrition Scientist)**  
  Inputs: biometrics, text meals, food images.  
  Processing: NLP, YOLOv8, calorie needs.  
  Outputs: weekly nutrition summary + RAG chatbot.  

- **🏋️ Fitness Agent (Coach & Motivator)**  
  Inputs: diet summaries.  
  Processing: goal tracking, calorie burn vs intake.  
  Outputs: fitness reports + motivational badges.  

- **🧘 Mental Health Agent (Supportive Friend)**  
  Inputs: mood logs.  
  Processing: jokes, cartoons, meditation.  
  Outputs: wellness summaries + mood history.  

- **🔐 Data & Security Agent (Guardian)**  
  Inputs: all agent data.  
  Processing: AES/RSA encryption, OAuth2/JWT, privacy manager.  
  Outputs: secure storage in MongoDB + weekly consolidated reports.  

---

## 🛠️ System Flow

1. User logs meals, uploads images, or enters mood in the **React frontend**.  
2. Data is sent to **FastAPI** endpoints (`/api/diet`, `/api/fitness`, `/api/mental`, `/api/security`, `/api/rag/chat`).  
3. Messages are routed via **RabbitMQ** to the correct agent.  
4. Agents process data using **LangChain + LangGraph**.  
5. All data is securely stored in **MongoDB**.  
6. Users get **weekly reports + badges + wellness insights**.  

---

## 📊 Explainer Project Architecture

```mermaid
flowchart TD
    %% FRONTEND
    subgraph FE[💻 Frontend - React and TypeScript]
        UI[🧑 User Interface: meals uploads mood biometrics chat]
        UI --> FEAPI[📡 API Calls to FastAPI]
    end

    %% BACKEND
    subgraph BE[⚡ Backend - FastAPI + LangChain + RabbitMQ]
        FEAPI --> API[🌐 FastAPI Endpoints: api-diet api-fitness api-mental api-security api-rag-chat]
        API --> MQ[📬 RabbitMQ Broker: message passing]

        %% Diet Agent
        subgraph DA[🥗 Diet Agent - Nutrition Scientist]
            BMI[📊 Biometric Processor: BMI BMR TDEE]
            NLP[📝 NLP Parser: meal text]
            YOLO[🤖 YOLOv8: food image analysis]
            RAG[RAG Chatbot: diet questions]
            DSUM[📅 Weekly Diet Summary: calories macros]
            BMI --> DSUM
            NLP --> DSUM
            YOLO --> DSUM
            RAG --> DSUM
        end

        %% Fitness Agent
        subgraph FA[🏋️ Fitness Agent - Coach]
            FREC[⬅️ Receives Diet Summary]
            ACH[🎯 Goal Tracker]
            BADGE[🏅 Badge System]
            FREP[📑 Fitness Report]
            FREC --> ACH --> BADGE --> FREP
        end

        %% Mental Health Agent
        subgraph MA[🧘 Mental Health Agent - Friend]
            MOOD[🙂 Mood Input]
            JOKE[😂 Mood Booster: jokes meditation]
            MSUM[🧾 Mental Wellness Summary]
            MOOD --> JOKE --> MSUM
        end

        %% Security Agent
        subgraph SA[🔐 Data and Security Agent - Guardian]
            ENC[🔑 Encrypt Data AES RSA]
            AUTH[🔏 Auth OAuth2 JWT]
            PRIV[⚙️ Privacy Manager]
            STORE[💾 Store in MongoDB]
            ENC --> STORE
            AUTH --> STORE
            PRIV --> STORE
        end

        %% Communication
        MQ --> DA
        DA --> MQ
        MQ --> FA
        FA --> MQ
        MQ --> MA
        DA --> SA
        FA --> SA
        MA --> SA
    end

    %% DATABASE
    subgraph DB[🗄️ MongoDB Database]
        UCOL[(users)]
        DCOL[(diet_logs)]
        FCOL[(fitness_reports)]
        MCOL[(mental_health)]
        SCOL[(security_prefs)]
        RCOL[(rag_history)]
    end

    SA --> UCOL
    SA --> DCOL
    SA --> FCOL
    SA --> MCOL
    SA --> SCOL
    SA --> RCOL

    %% OUTPUT
    subgraph OUT[📤 Outputs to User]
        WREP[📊 Weekly Report: diet fitness mental]
        BADGES[🏆 Badges and Achievements]
    end

    FA --> WREP
    MA --> WREP
    FA --> BADGES<|MERGE_RESOLUTION|>--- conflicted
+++ resolved
@@ -1,4 +1,4 @@
-<<<<<<< HEAD
+
 # Config your username and email before commit
 go to the repository folder and enter below commands
 
@@ -17,10 +17,10 @@
 npm run dev
 
 
-# Healthy Lifestyle Advisor 🥗🏋️🧠
-=======
-# 🧑‍⚕️ Healthy Lifestyle Advisor (Agentic AI Project)
->>>>>>> 8c1d98cf
+# Healthy Lifestyle Adviso
+
+healthy Lifestyle Advisor (Agentic AI Project)
+ niwarthana-backup
 
 This project is a **multi-agent AI-based health advisor** that integrates **Diet, Fitness, Mental Health, and Security agents** into one ecosystem.  
 It combines **biometric tracking, food analysis, fitness progress monitoring, and mental wellness support** into a secure system, powered by **LangChain, LangGraph, RabbitMQ, FastAPI, React, and MongoDB**.  
